﻿/*
 Copyright (C) 2008 Siarhei Novik (snovik@gmail.com)
  
 This file is part of QLNet Project https://github.com/amaggiulli/qlnet

 QLNet is free software: you can redistribute it and/or modify it
 under the terms of the QLNet license.  You should have received a
 copy of the license along with this program; if not, license is  
 available online at <http://qlnet.sourceforge.net/License.html>.
  
 QLNet is a based on QuantLib, a free-software/open-source library
 for financial quantitative analysts and developers - http://quantlib.org/
 The QuantLib license is available online at http://quantlib.org/license.shtml.
 
 This program is distributed in the hope that it will be useful, but WITHOUT
 ANY WARRANTY; without even the implied warranty of MERCHANTABILITY or FITNESS
 FOR A PARTICULAR PURPOSE.  See the license for more details.
*/
using System;
using System.Collections.Generic;

namespace QLNet {
    //! Affine model class
    /*! Base class for analytically tractable models.

        \ingroup shortrate
    */
    public abstract class AffineModel : IObservable {
        //! Implied discount curve
        public abstract double discount(double t);
        public abstract double discountBond(double now, double maturity, Vector factors);
        public abstract double discountBondOption(Option.Type type, double strike, double maturity, double bondMaturity);

        private readonly WeakEventSource eventSource = new WeakEventSource();
        public event Callback notifyObserversEvent
        {
           add { eventSource.Subscribe(value); }
           remove { eventSource.Unsubscribe(value); }
        }

        public void registerWith(Callback handler) { notifyObserversEvent += handler; }
        public void unregisterWith(Callback handler) { notifyObserversEvent -= handler; }
        protected void notifyObservers()
        {
           eventSource.Raise();
        }
    }

    //Affince Model Interface used for multihritage in 
    //liborforwardmodel.cs & analyticcapfloorengine.cs
    public interface IAffineModel : IObservable
    {
        double discount(double t);
        double discountBond(double now, double maturity, Vector factors);
        double discountBondOption(Option.Type type, double strike, double maturity, double bondMaturity);
        //event Callback notifyObserversEvent;
        // this method is required for calling from derived classes
    }

    //TermStructureConsistentModel used in analyticcapfloorengine.cs
    public class TermStructureConsistentModel : IObservable
    {
        public TermStructureConsistentModel(Handle<YieldTermStructure> termStructure)
        {
            termStructure_ = termStructure;
        }

        public Handle<YieldTermStructure> termStructure()
        {
            return termStructure_;
        }
        private Handle<YieldTermStructure> termStructure_;

        private readonly WeakEventSource eventSource = new WeakEventSource();
        public event Callback notifyObserversEvent
        {
           add { eventSource.Subscribe(value); }
           remove { eventSource.Unsubscribe(value); }
        }

        public void registerWith(Callback handler) { notifyObserversEvent += handler; }
        public void unregisterWith(Callback handler) { notifyObserversEvent -= handler; }
        protected void notifyObservers()
        {
           eventSource.Raise();
        }
    }

    //ITermStructureConsistentModel used ins shortratemodel blackkarasinski.cs/hullwhite.cs
    public interface ITermStructureConsistentModel
    {
        Handle<YieldTermStructure> termStructure();
        Handle<YieldTermStructure> termStructure_ { get; set; }
        void notifyObservers();
        event Callback notifyObserversEvent;
        void registerWith(Callback handler);
        void unregisterWith(Callback handler);
        void update();
    }
    
    //! Calibrated model class
    public class CalibratedModel : IObserver, IObservable {
        protected List<Parameter> arguments_;

        protected Constraint constraint_;
        public Constraint constraint() { return constraint_; }
        
        protected EndCriteria.Type shortRateEndCriteria_;
        public EndCriteria.Type endCriteria() { return shortRateEndCriteria_; }


        public CalibratedModel(int nArguments) {
            arguments_ = new InitializedList<Parameter>(nArguments);
            constraint_ = new PrivateConstraint(arguments_);
            shortRateEndCriteria_ = EndCriteria.Type.None;
        }

        //! Calibrate to a set of market instruments (caps/swaptions)
        /*! An additional constraint can be passed which must be
            satisfied in addition to the constraints of the model.
        */
        //public void calibrate(List<CalibrationHelper> instruments, OptimizationMethod method, EndCriteria endCriteria,
        //           Constraint constraint = new Constraint(), List<double> weights = new List<double>()) {
        public void calibrate(List<CalibrationHelper> instruments, 
                              OptimizationMethod method, 
                              EndCriteria endCriteria,
                              Constraint additionalConstraint = null, 
                              List<double> weights = null,
                              List<bool> fixParameters = null) 
        {
           if ( weights == null ) weights = new List<double>();
           if ( additionalConstraint == null ) additionalConstraint = new Constraint();
           Utils.QL_REQUIRE( weights.empty() || weights.Count == instruments.Count,()=>
               "mismatch between number of instruments (" +
               instruments.Count + ") and weights(" +
               weights.Count + ")" );

            Constraint c;
            if (additionalConstraint.empty())
                c = constraint_;
            else
                c = new CompositeConstraint(constraint_,additionalConstraint);
            List<double> w = weights.Count == 0 ? new InitializedList<double>(instruments.Count, 1.0): weights;

            Vector prms = parameters();
            List<bool> all = new InitializedList<bool>(prms.size(), false);
            Projection proj = new Projection(prms,fixParameters ?? all);
            CalibrationFunction f = new CalibrationFunction(this,instruments,w,proj);
            ProjectedConstraint pc = new ProjectedConstraint(c,proj);
            Problem prob = new Problem(f, pc, proj.project(prms));
            shortRateEndCriteria_ = method.minimize(prob, endCriteria);
            Vector result = new Vector(prob.currentValue());
            setParams(proj.include(result));
            Vector shortRateProblemValues_ = prob.values(result);

            notifyObservers();

            //CalibrationFunction f = new CalibrationFunction(this, instruments, w);

            //Problem prob = new Problem(f, c, parameters());
            //shortRateEndCriteria_ = method.minimize(prob, endCriteria);
            //Vector result = new Vector(prob.currentValue());
            //setParams(result);
            //// recheck
            //Vector shortRateProblemValues_ = prob.values(result);

            //notifyObservers();
        }

        public double value(Vector parameters, List<CalibrationHelper> instruments) {
            List<double> w = new InitializedList<double>(instruments.Count, 1.0);
            Projection p = new Projection(parameters);
            CalibrationFunction f = new CalibrationFunction(this, instruments, w, p);
            return f.value(parameters);
        }

        //! Returns array of arguments on which calibration is done
        public Vector parameters() {
            int size = 0, i;
            for (i=0; i<arguments_.Count; i++)
                size += arguments_[i].size();
            Vector p = new Vector(size);
            int k = 0;
            for (i = 0; i < arguments_.Count; i++) {
                for (int j=0; j<arguments_[i].size(); j++, k++) {
                    p[k] = arguments_[i].parameters()[j];
                }
            }
            return p;
        }

        public virtual void setParams(Vector parameters) {
            int p = 0;
            for (int i = 0; i < arguments_.Count; ++i) {
                for (int j=0; j<arguments_[i].size(); ++j) {
                    if (p==parameters.Count) throw new ApplicationException("parameter array too small");
                    arguments_[i].setParam(j, parameters[p++]);
                }
            }

            if (p!=parameters.Count) throw new ApplicationException("parameter array too big!");
            update();
        }

        protected virtual void generateArguments() {}


        //! Constraint imposed on arguments
        private class PrivateConstraint : Constraint {
            public PrivateConstraint(List<Parameter> arguments) : base(new Impl(arguments)) { }

            private class Impl : IConstraint {
                private List<Parameter> arguments_;

                public Impl(List<Parameter> arguments) {
                    arguments_ = arguments;
                }

                public bool test(Vector p) {
                    int k=0;
                    for (int i=0; i<arguments_.Count; i++) {
                        int size = arguments_[i].size();
                        Vector testParams = new Vector(size);
                        for (int j=0; j<size; j++, k++)
                            testParams[j] = p[k];
                        if (!arguments_[i].testParams(testParams))
                            return false;
                    }
                    return true;
                }

               public Vector upperBound(Vector parameters)
               {
                  int k = 0, k2 = 0;
                  int totalSize = 0;
                  for (int i = 0; i < arguments_.Count; i++) 
                  {
                     totalSize += arguments_[i].size();
                  }
                
                  Vector result = new Vector(totalSize);
                  for (int i = 0; i < arguments_.Count; i++) 
                  {
                     int size = arguments_[i].size();
                     Vector partialParams = new Vector(size);
                     for (int j = 0; j < size; j++, k++)
                        partialParams[j] = parameters[k];
                     Vector tmpBound = arguments_[i].constraint().upperBound(partialParams);
                     for (int j = 0; j < size; j++, k2++)
                        result[k2] = tmpBound[j];
                  }
                  return result;
               }

               public Vector lowerBound(Vector parameters)
               {
                  int k = 0, k2 = 0;
                  int totalSize = 0;
                  for (int i = 0; i < arguments_.Count; i++) 
                  {
                     totalSize += arguments_[i].size();
                  }
                  Vector result = new Vector(totalSize);
                  for (int i = 0; i < arguments_.Count; i++) 
                  {
                     int size = arguments_[i].size();
                     Vector partialParams=new Vector(size);
                     for (int j = 0; j < size; j++, k++)
                        partialParams[j] = parameters[k];
                     Vector tmpBound = arguments_[i].constraint().lowerBound(partialParams);
                     for (int j = 0; j < size; j++, k2++)
                        result[k2] = tmpBound[j];
                  }
                  return result;
               }
            }
<<<<<<< HEAD

            public override double finiteDifferenceEpsilon() { return 1e-6; }
        }


        #region Observer & Observable
        private readonly WeakEventSource eventSource = new WeakEventSource();
        public event Callback notifyObserversEvent
        {
           add { eventSource.Subscribe(value); }
           remove { eventSource.Unsubscribe(value); }
        }

        public void registerWith(Callback handler) { notifyObserversEvent += handler; }
        public void unregisterWith(Callback handler) { notifyObserversEvent -= handler; }
        public void notifyObservers()
        {
           eventSource.Raise();
        }

        public void update() {
            generateArguments();
            notifyObservers();
        } 
	    #endregion
=======
        }

        //! Calibration cost function class
        private class CalibrationFunction : CostFunction
        {
           public CalibrationFunction( CalibratedModel model, 
                                       List<CalibrationHelper> instruments, 
                                       List<double> weights,
                                       Projection projection)
           {
              // recheck
              model_ = model;
              instruments_ = instruments;
              weights_ = weights;
              projection_ = projection;
           }

           public override double value( Vector p )
           {
              model_.setParams( projection_.include(p) );

              double value = 0.0;
              for ( int i = 0; i < instruments_.Count; i++ )
              {
                 double diff = instruments_[i].calibrationError();
                 value += diff * diff * weights_[i];
              }

              return Math.Sqrt( value );
           }

           public override Vector values( Vector p )
           {
              model_.setParams( projection_.include(p) );

              Vector values = new Vector( instruments_.Count );
              for ( int i = 0; i < instruments_.Count; i++ )
              {
                 values[i] = instruments_[i].calibrationError() * Math.Sqrt( weights_[i] );
              }
              return values;
           }

           public override double finiteDifferenceEpsilon() { return 1e-6; }

           private CalibratedModel model_;
           private List<CalibrationHelper> instruments_;
           private List<double> weights_;
           private Projection projection_;

        }


        #region Observer & Observable
        public event Callback notifyObserversEvent;

        // this method is required for calling from derived classes
        public void notifyObservers()
        {
           Callback handler = notifyObserversEvent;
           if ( handler != null )
           {
              handler();
           }
        }
        public void registerWith( Callback handler ) { notifyObserversEvent += handler; }
        public void unregisterWith( Callback handler ) { notifyObserversEvent -= handler; }

        public void update()
        {
           generateArguments();
           notifyObservers();
        }
        #endregion
>>>>>>> 2956f641
    }

    //! Abstract short-rate model class
    /*! \ingroup shortrate */
    public abstract class ShortRateModel : CalibratedModel {
        public ShortRateModel(int nArguments) : base(nArguments) { }

        public abstract Lattice tree(TimeGrid t);
    }
}<|MERGE_RESOLUTION|>--- conflicted
+++ resolved
@@ -274,33 +274,6 @@
                   return result;
                }
             }
-<<<<<<< HEAD
-
-            public override double finiteDifferenceEpsilon() { return 1e-6; }
-        }
-
-
-        #region Observer & Observable
-        private readonly WeakEventSource eventSource = new WeakEventSource();
-        public event Callback notifyObserversEvent
-        {
-           add { eventSource.Subscribe(value); }
-           remove { eventSource.Unsubscribe(value); }
-        }
-
-        public void registerWith(Callback handler) { notifyObserversEvent += handler; }
-        public void unregisterWith(Callback handler) { notifyObserversEvent -= handler; }
-        public void notifyObservers()
-        {
-           eventSource.Raise();
-        }
-
-        public void update() {
-            generateArguments();
-            notifyObservers();
-        } 
-	    #endregion
-=======
         }
 
         //! Calibration cost function class
@@ -355,19 +328,19 @@
 
 
         #region Observer & Observable
-        public event Callback notifyObserversEvent;
-
-        // this method is required for calling from derived classes
+        private readonly WeakEventSource eventSource = new WeakEventSource();
+        public event Callback notifyObserversEvent
+        {
+           add { eventSource.Subscribe(value); }
+           remove { eventSource.Unsubscribe(value); }
+        }
+
+        public void registerWith(Callback handler) { notifyObserversEvent += handler; }
+        public void unregisterWith(Callback handler) { notifyObserversEvent -= handler; }
         public void notifyObservers()
         {
-           Callback handler = notifyObserversEvent;
-           if ( handler != null )
-           {
-              handler();
-           }
-        }
-        public void registerWith( Callback handler ) { notifyObserversEvent += handler; }
-        public void unregisterWith( Callback handler ) { notifyObserversEvent -= handler; }
+           eventSource.Raise();
+        }
 
         public void update()
         {
@@ -375,7 +348,6 @@
            notifyObservers();
         }
         #endregion
->>>>>>> 2956f641
     }
 
     //! Abstract short-rate model class
